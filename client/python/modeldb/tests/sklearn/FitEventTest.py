import unittest
<<<<<<< HEAD
from ModelDbSyncerTest import SyncerTest
from modeldb.sklearn_native.ModelDbSyncer import *
import modeldb.tests.utils
from modeldb.thrift.modeldb import ttypes as modeldb_types
=======
import sys
from ModelDbSyncerTest import SyncerTest

import modeldb.tests.utils as utils
from modeldb.thrift.modeldb import ttypes as modeldb_types
from modeldb.sklearn_native.ModelDbSyncer import *
>>>>>>> a890737a

from sklearn import linear_model
import pandas as pd

FMIN = sys.float_info.min
FMAX = sys.float_info.max

class TestFitEvent(unittest.TestCase):
<<<<<<< HEAD
    @classmethod
    def setUpClass(self):
=======
    def setUp(self):
>>>>>>> a890737a
        name = "logistic-test"
        author = "srinidhi"
        description = "income-level logistic regression"
        SyncerObj = SyncerTest(
            NewOrExistingProject(name, author, description),
            DefaultExperiment(),
            NewExperimentRun("Abc"))
        model = linear_model.LinearRegression()
        X = pd.DataFrame(np.random.randint(0,100,size=(100, 4)), columns=list('ABCD'))
        y = pd.DataFrame(np.random.randint(0,100,size=(100, 1)), columns=['output'])
        X.tag("digits-dataset")
        model.tag("linear reg")

        model.fitSync(X,y)
        events = SyncerTest.instance.sync()
        self.fitEvent = events[0]

    # Tests model values, associated with FitEvent
    def test_model(self):
        utils.validate_fit_event_struct(self.fitEvent, self)
        transformer = self.fitEvent.model
        expected_transformer = modeldb_types.Transformer(
            -1,
            [0.0],
            'LinearRegression',
            'linear reg')
        utils.is_equal_transformer(transformer, expected_transformer, self)
        
    # Tests TransformerSpec values.
    def test_transformer_spec(self):
        spec = self.fitEvent.spec
        expected_spec = modeldb_types.TransformerSpec(
            -1, 
            'LinearRegression',
            ['A', 'B', 'C', 'D', 'output'],
            [
                modeldb_types.HyperParameter('copy_X', 'True', 'bool', FMIN, FMAX), 
                modeldb_types.HyperParameter('normalize', 'False', 'bool', FMIN, FMAX), 
                modeldb_types.HyperParameter('n_jobs', '1', 'int', FMIN, FMAX), 
                modeldb_types.HyperParameter('fit_intercept', 'True', 'bool', FMIN, FMAX)
            ],
            'linear reg')
        utils.is_equal_transformer_spec(spec, expected_spec, self)

    def test_dataframe(self):
        df = self.fitEvent.df
        expected_df = modeldb_types.DataFrame(
            -1, 
            [
                modeldb_types.DataFrameColumn('A', 'int64'), 
                modeldb_types.DataFrameColumn('B', 'int64'), 
                modeldb_types.DataFrameColumn('C', 'int64'), 
                modeldb_types.DataFrameColumn('D', 'int64'),
                modeldb_types.DataFrameColumn('output', 'int64')
            ],
            100,
<<<<<<< HEAD
            'digits-dataset',
            -1,
            None) # fix columns
        utils.is_equal_dataframe(df, expected_df)  
        # # Tests individual DataFrameColumns
        # self.assertEqual(len(df.schema), 5)
        # column_names = ['A', 'B', 'C', 'D', 'output']
        # for i in range(0,5):
        #     df_column = df.schema[i]
        #     self.assertEqual(df_column.name, column_names[i])
        #     self.assertEqual(df_column.type, 'int64')
=======
            'digits-dataset') # TODO: fix columns
        utils.is_equal_dataframe(df, expected_df, self)  
>>>>>>> a890737a

if __name__ == '__main__':
    unittest.main()<|MERGE_RESOLUTION|>--- conflicted
+++ resolved
@@ -1,17 +1,10 @@
 import unittest
-<<<<<<< HEAD
-from ModelDbSyncerTest import SyncerTest
-from modeldb.sklearn_native.ModelDbSyncer import *
-import modeldb.tests.utils
-from modeldb.thrift.modeldb import ttypes as modeldb_types
-=======
 import sys
 from ModelDbSyncerTest import SyncerTest
 
 import modeldb.tests.utils as utils
 from modeldb.thrift.modeldb import ttypes as modeldb_types
 from modeldb.sklearn_native.ModelDbSyncer import *
->>>>>>> a890737a
 
 from sklearn import linear_model
 import pandas as pd
@@ -20,12 +13,7 @@
 FMAX = sys.float_info.max
 
 class TestFitEvent(unittest.TestCase):
-<<<<<<< HEAD
-    @classmethod
-    def setUpClass(self):
-=======
     def setUp(self):
->>>>>>> a890737a
         name = "logistic-test"
         author = "srinidhi"
         description = "income-level logistic regression"
@@ -82,22 +70,8 @@
                 modeldb_types.DataFrameColumn('output', 'int64')
             ],
             100,
-<<<<<<< HEAD
-            'digits-dataset',
-            -1,
-            None) # fix columns
-        utils.is_equal_dataframe(df, expected_df)  
-        # # Tests individual DataFrameColumns
-        # self.assertEqual(len(df.schema), 5)
-        # column_names = ['A', 'B', 'C', 'D', 'output']
-        # for i in range(0,5):
-        #     df_column = df.schema[i]
-        #     self.assertEqual(df_column.name, column_names[i])
-        #     self.assertEqual(df_column.type, 'int64')
-=======
-            'digits-dataset') # TODO: fix columns
+            'digits-dataset')
         utils.is_equal_dataframe(df, expected_df, self)  
->>>>>>> a890737a
 
 if __name__ == '__main__':
     unittest.main()