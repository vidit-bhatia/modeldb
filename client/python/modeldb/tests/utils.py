# TODO: [MV] are these tests even necessary?
def validate_fit_event_struct(fitEvent, tester):
    tester.assertTrue(hasattr(fitEvent, 'df'))
    tester.assertTrue(hasattr(fitEvent, 'spec'))
    tester.assertTrue(hasattr(fitEvent, 'model'))
    tester.assertTrue(hasattr(fitEvent, 'featureColumns'))
    tester.assertTrue(hasattr(fitEvent, 'predictionColumns'))
    tester.assertTrue(hasattr(fitEvent, 'labelColumns'))
    tester.assertTrue(hasattr(fitEvent, 'experimentRunId'))
    tester.assertTrue(type(fitEvent.experimentRunId), 'int')

def validate_project_struct(project, tester):
    tester.assertTrue(hasattr(project, 'id'))   
    tester.assertTrue(hasattr(project, 'name'))
    tester.assertTrue(hasattr(project, 'author'))
    tester.assertTrue(hasattr(project, 'description'))
    tester.assertNotEqual(project.id, -1)

def validate_experiment_struct(experiment, tester):
    tester.assertTrue(hasattr(experiment, 'projectId'))
    tester.assertTrue(hasattr(experiment, 'description'))
    tester.assertTrue(hasattr(experiment, 'id'))
    tester.assertTrue(hasattr(experiment, 'isDefault'))
    tester.assertTrue(hasattr(experiment, 'name'))

def valdiate_experiment_run_struct(experimentRun, tester):
    tester.assertTrue(hasattr(experimentRun, 'id'))
    tester.assertTrue(hasattr(experimentRun, 'experimentId'))
    tester.assertTrue(hasattr(experimentRun, 'description'))

def validate_transformer_spec_struc(spec, tester):
    tester.assertTrue(hasattr(spec, 'id'))
    tester.assertTrue(hasattr(spec, 'transformerType')) 
    tester.assertTrue(hasattr(spec, 'features'))
    tester.assertTrue(hasattr(spec, 'hyperparameters'))
    tester.assertTrue(hasattr(spec, 'tag'))

def validate_transform_event_struct(transformEvent, tester):
    tester.assertTrue(hasattr(transformEvent, 'oldDataFrame'))
    tester.assertTrue(hasattr(transformEvent, 'newDataFrame'))
    tester.assertTrue(hasattr(transformEvent, 'transformer'))
    tester.assertTrue(hasattr(transformEvent, 'inputColumns'))
    tester.assertTrue(hasattr(transformEvent, 'outputColumns'))
    tester.assertTrue(hasattr(transformEvent, 'experimentRunId'))
    tester.assertTrue(type(transformEvent.experimentRunId), 'int')

def validate_dataframe_struct(dataframe, tester):
    tester.assertTrue(hasattr(dataframe, 'numRows'))
    tester.assertTrue(hasattr(dataframe, 'tag'))
    tester.assertTrue(hasattr(dataframe, 'id'))
    tester.assertTrue(hasattr(dataframe, 'schema'))

def validate_transformer_struct(transformer, tester):
    tester.assertTrue(hasattr(transformer, 'id'))
    tester.assertTrue(hasattr(transformer, 'weights')) 
    tester.assertTrue(hasattr(transformer, 'transformerType'))
    tester.assertTrue(hasattr(transformer, 'tag'))

def is_equal_dataframe(dataframe1, dataframe2, tester):
    tester.assertEqual(dataframe1.numRows, dataframe2.numRows)
    tester.assertEqual(dataframe1.tag, dataframe2.tag)
    tester.assertEqual(dataframe1.id, dataframe2.id)
    tester.assertEqual(len(dataframe1.schema), len(dataframe2.schema))

    # check schema
    for i in range(len(dataframe1.schema)):
        tester.assertEqual(dataframe1.schema[i].name, dataframe2.schema[i].name)
        tester.assertEqual(dataframe1.schema[i].type, dataframe2.schema[i].type)
    
def is_equal_transformer_spec(spec1, spec2, tester):
    tester.assertEqual(spec1.id, spec2.id)
    tester.assertEqual(spec1.transformerType, spec2.transformerType)
    tester.assertEqual(spec1.features, spec2.features)
    tester.assertEqual(spec1.tag, spec2.tag)

    tester.assertEqual(len(spec1.hyperparameters), len(spec2.hyperparameters))
<<<<<<< HEAD

    for i in range(0,len(spec1.hyperparameters)):
        tester.assertEqual(spec1.hyperparameters[i].name, 
            spec2.hyperparameters[i].name)
=======
    
    for i in range(len(spec1.hyperparameters)):
        tester.assertEqual(spec1.hyperparameters[i].name, 
            spec2.hyperparameters[i].name)
        tester.assertEqual(spec1.hyperparameters[i].value, 
            spec2.hyperparameters[i].value)
        tester.assertEqual(spec1.hyperparameters[i].type, 
            spec2.hyperparameters[i].type)
>>>>>>> a890737a

def is_equal_transformer(model1, model2, tester):
    tester.assertEqual(model1.id, model2.id)
    tester.assertEqual(model1.transformerType, model2.transformerType)
    tester.assertEqual(model1.weights, model2.weights)
    tester.assertEqual(model1.tag, model2.tag)

# self.assertEqual(project.id, experiment.projectId)
# self.assertEqual(experimentRun.experimentId, experiment.id)

# self.assertTrue(type(self.fitEvent.featureColumns), 'list')
# self.assertTrue(type(self.fitEvent.predictionColumns), 'list')
# self.assertTrue(type(self.fitEvent.labelColumns), 'list')
               <|MERGE_RESOLUTION|>--- conflicted
+++ resolved
@@ -74,13 +74,6 @@
     tester.assertEqual(spec1.tag, spec2.tag)
 
     tester.assertEqual(len(spec1.hyperparameters), len(spec2.hyperparameters))
-<<<<<<< HEAD
-
-    for i in range(0,len(spec1.hyperparameters)):
-        tester.assertEqual(spec1.hyperparameters[i].name, 
-            spec2.hyperparameters[i].name)
-=======
-    
     for i in range(len(spec1.hyperparameters)):
         tester.assertEqual(spec1.hyperparameters[i].name, 
             spec2.hyperparameters[i].name)
@@ -88,7 +81,6 @@
             spec2.hyperparameters[i].value)
         tester.assertEqual(spec1.hyperparameters[i].type, 
             spec2.hyperparameters[i].type)
->>>>>>> a890737a
 
 def is_equal_transformer(model1, model2, tester):
     tester.assertEqual(model1.id, model2.id)
