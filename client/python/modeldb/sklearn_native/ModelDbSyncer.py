"""
This is the Syncer that is responsible for storing events in the ModelDB.
Contains functions for overriding basic scikit-learn functions.
"""
import sys
import numpy as np
import pandas as pd

# sklearn imports
from sklearn.linear_model import *
from sklearn.preprocessing import *
from sklearn.decomposition import *
from sklearn.feature_selection import *
from sklearn.svm import *
from sklearn.pipeline import Pipeline
from sklearn.grid_search import GridSearchCV
from sklearn import cross_validation
import sklearn.metrics

from thrift import Thrift
from thrift.transport import TSocket
from thrift.transport import TTransport
from thrift.protocol import TBinaryProtocol

# modeldb imports
import GridCrossValidation
from ..basic import *
from ..events import *
from ..thrift.modeldb import ModelDBService
from ..thrift.modeldb import ttypes as modeldb_types



def fit_fn(self, x, y=None, sample_weight=None):
    """
    Overrides the fit function for all models except for Pipeline and GridSearch
    Cross Validation, which have their own functions.
    """
    df = x
    #Certain fit functions only accept one argument
    if y is None:
        models = self.fit(x)
    else:
        models = self.fit(x, y)
    fit_event = FitEvent(models, self, x)
    Syncer.instance.add_to_buffer(fit_event)

def predict_fn(self, x):
    """
    Overrides the predict function for models, provided that the predict
    function takes in one argument.
    """
    predict_array = self.predict(x)
    predict_df = pd.DataFrame(predict_array)
    # Assign names to the predicted columns.
    # This is to ensure there are no merge conflicts when joining.
    num_pred_cols = predict_df.shape[1]
    pred_col_names = []
    for i in range(0, num_pred_cols):
        pred_col_names.append('pred_'+str(i))
    predict_df.columns = pred_col_names
    new_df = x.join(predict_df)
    predict_event = TransformEvent(x, new_df, self)
    Syncer.instance.add_to_buffer(predict_event)
    return predict_array

def transform_fn(self, x):
    """
    Overrides the transform function for models, provided that the
    transform function takes in one argument.
    """
    transformed_output = self.transform(x)
    if type(transformed_output) is np.ndarray:
        new_df = pd.DataFrame(transformed_output)
    else:
        new_df = pd.DataFrame(transformed_output.toarray())
    transform_event = TransformEvent(x, new_df, self)
    Syncer.instance.add_to_buffer(transform_event)
    return transformed_output

def fit_transform_fn(self, x, y=None, **fit_params):
    """
    Overrides the fit_transform function for models.
    Combines fit and transform functions.
    """
    df = x
    #Certain fit functions only accept one argument
    if y is None:
        fitted_model = self.fit(x, **fit_params)
    else:
        fitted_model = self.fit(x, y, **fit_params)
    fit_event = FitEvent(fitted_model, self, df)
    Syncer.instance.add_to_buffer(fit_event)
    transformed_output = fitted_model.transform(x)
    if type(transformed_output) is np.ndarray:
        new_df = pd.DataFrame(transformed_output)
    else:
        new_df = pd.DataFrame(transformed_output.toarray())
    transform_event = TransformEvent(x, new_df, fitted_model)
    Syncer.instance.add_to_buffer(transform_event)
    return transformed_output


def fit_fn_pipeline(self, x, y):
    """
    Overrides the Pipeline model's fit function
    """
    #Check if pipeline contains valid estimators and transformers
    check_valid_pipeline(self.steps)

    #Make Fit Event for overall pipeline
    pipeline_model = self.fit(x, y)
    pipeline_fit = FitEvent(pipeline_model, self, x)

    #Extract all the estimators from pipeline
    #All estimators call 'fit' and 'transform' except the last estimator (which only calls 'fit')
    names, sk_estimators = zip(*self.steps)
    estimators = sk_estimators[:-1]
    last_estimator = sk_estimators[-1]

    transform_stages = []
    fit_stages = []
    cur_dataset = x

    for index, estimator in enumerate(estimators):
        old_df = cur_dataset
        model = estimator.fit(old_df, y)
        transformed_output = model.transform(old_df)

        #Convert transformed output into a proper pandas DataFrame object
        if type(transformed_output) is np.ndarray:
            new_df = pd.DataFrame(transformed_output)
        else:
            new_df = pd.DataFrame(transformed_output.toarray())

        cur_dataset = transformed_output

        #populate the stages
        transform_event = TransformEvent(old_df, new_df, model)
        transform_stages.append((index, transform_event))
        fit_event = FitEvent(model, estimator, old_df)
        fit_stages.append((index, fit_event))

    #Handle last estimator, which has a fit method (and may not have transform)
    old_df = cur_dataset
    model = last_estimator.fit(old_df, y)
    fit_event = FitEvent(model, last_estimator, old_df)
    fit_stages.append((index+1, fit_event))

    #Create the pipeline event with all components
    pipeline_event = PipelineEvent(pipeline_fit, transform_stages, fit_stages)

    Syncer.instance.add_to_buffer(pipeline_event)

def check_valid_pipeline(steps):
    """
    Helper function to check whether a pipeline is constructed properly. Taken
    from original sklearn pipeline source code with minor modifications,
    which are commented below.
    """
    names, estimators = zip(*steps)
    transforms = estimators[:-1]
    estimator = estimators[-1]

    for t in transforms:
        #Change from original scikit: checking for "fit" and "transform"
        #methods, rather than "fit_transform" as each event is logged separately to database
        if not (hasattr(t, "fit")) and hasattr(t, "transform"):
            raise TypeError("All intermediate steps of the chain should "
                            "be transforms and implement fit and transform"
                            " '%s' (type %s) doesn't)" % (t, type(t)))

    if not hasattr(estimator, "fit"):
        raise TypeError("Last step of chain should implement fit "
                        "'%s' (type %s) doesn't)"
                        % (estimator, type(estimator)))

def fit_fn_grid_search(self, x, y):
    """
    Overrides GridSearch Cross Validation's fit function
    """
    GridCrossValidation.fit(self, x, y)
    [input_data_frame, cross_validations, seed, evaluator, best_model,
        best_estimator, num_folds] = self.grid_cv_event

    #Calls SyncGridCVEvent and adds to buffer.
    grid_event = GridSearchCVEvent(input_data_frame, cross_validations,
        seed, evaluator, best_model, best_estimator, num_folds)
    Syncer.instance.add_to_buffer(grid_event)

def store_df_path(filepath_or_buffer, **kwargs):
    """
    Stores the filepath for a dataframe
    """
    df = pd.read_csv(filepath_or_buffer, **kwargs)
    Syncer.instance.path_for_df[id(df)] = filepath_or_buffer
    return df

<<<<<<< HEAD
def train_test_split_fn(*arrays, **options):
    """
    Stores the split dataframes.
    """
    split_dfs = cross_validation.train_test_split(*arrays, **options)

    # Extract the option values to create RandomSplitEvent
    test_size = options.pop('test_size', None)
    train_size = options.pop('train_size', None)
    random_state = options.pop('random_state', None)
    if test_size is None and train_size is None:
        test_size = 0.25
        train_size = 0.75
    elif test_size is None:
        test_size = 1.0 - train_size
    else:
        train_size = 1.0 - test_size
    if random_state is None:
        random_state = 1
    main_df = arrays[0]
    weights = [train_size, test_size]
    result = split_dfs[:len(split_dfs)/2]
    random_split_event = RandomSplitEvent(main_df, weights, random_state, result)
    Syncer.instance.add_to_buffer(random_split_event)
    return split_dfs
=======
def drop_columns(self, labels, **kwargs):
    """
    Overrides the "drop" function of pandas dataframes
    so event can be logged as a TransformEvent.
    """
    dropped_df = self.drop(labels, **kwargs)
    drop_event = TransformEvent(self, dropped_df, 'DropColumns')
    Syncer.instance.add_to_buffer(drop_event)
    return dropped_df

>>>>>>> 4937ea76

class Syncer(ModelDbSyncerBase.Syncer):
    """
    This is the Syncer class for sklearn functionality, responsible for
    storing events in the ModelDB.
    """
    def __init__(self, project_config, experiment_config, experiment_run_config):
        super(Syncer, self).__init__(project_config, experiment_config, experiment_run_config)
        self.id_for_object = {}
        self.object_for_id = {}
        self.tag_for_object = {}
        self.object_for_tag = {}
        self.path_for_df = {}
        self.enable_sync_functions()
        self.add_dataframe_attr()

    def __str__(self):
        return "SklearnSyncer"

    def store_object(self, obj, Id):
        """
        Stores mapping between objects and their IDs.
        """
        self.id_for_object[obj] = Id
        self.object_for_id[Id] = obj

    def store_tag_object(self, obj, tag):
        """
        Stores mapping between objects and their tags.
        Tags are short, user-generated names.
        """
        self.tag_for_object[obj] = tag
        self.object_for_tag[tag] = obj

    def add_tag(self, obj, tag_name):
        """
        Adds tag name to object.
        """
        self.store_tag_object(id(obj), tag_name)

    def add_to_buffer(self, event):
        """
        As events are generated, they are added to this buffer.
        """
        self.buffer_list.append(event)

    def sync(self):
        """
        When this function is called, all events in the buffer are stored on server.
        """
        for b in self.buffer_list:
            b.sync(self)
        self.clear_buffer()

    def set_columns(self, df):
        """
        Helper function to extract column names from a dataframe.
        Pandas dataframe objects are treated differently from
        numpy arrays.
        """
        if type(df) is pd.DataFrame:
            columns = df.columns.values
            if type(columns) is np.ndarray:
                columns = np.array(columns).tolist()
            for i in range(0, len(columns)):
                columns[i] = str(columns[i])
        else:
            columns = []
        return columns

    def setDataFrameSchema(self, df):
        """
        Helper function designated to extract the column schema
        within a dataframe.
        """
        data_frame_cols = []
        columns = self.set_columns(df)
        for i in range(0, len(columns)):
            columnName = str(columns[i])
            dfc = modeldb_types.DataFrameColumn(columnName, str(df.dtypes[i]))
            data_frame_cols.append(dfc)
        return data_frame_cols

    def convert_model_to_thrift(self, model):
        """
        Converts a model into a Thrift object with appropriate fields.
        """
        tid = -1
        tag = ""
        if model in self.id_for_object:
            tid = self.id_for_object[model]
        if id(model) in self.tag_for_object:
            tag = self.tag_for_object[id(model)]
        transformer_type = model.__class__.__name__
        t = modeldb_types.Transformer(tid, transformer_type, tag)
        return t

    def convert_df_to_thrift(self, df):
        """
        Converts a dataframe into a Thrift object with appropriate fields.
        """
        tid = -1
        tag = ""
        filepath = ""
        dfImm = id(df)
        if dfImm in self.id_for_object:
            tid = self.id_for_object[dfImm]
        if dfImm in self.tag_for_object:
            tag = self.tag_for_object[dfImm]
        dataframe_columns = self.setDataFrameSchema(df)
        if dfImm in self.path_for_df:
            filepath = self.path_for_df[dfImm]
        modeldb_df = modeldb_types.DataFrame(
            tid, dataframe_columns, df.shape[0], tag, filepath)
        return modeldb_df

    def convert_spec_to_thrift(self, spec):
        """
        Converts a TransformerSpec object into a Thrift object with appropriate fields.
        """
        tid = -1
        tag = ""
        if spec in self.id_for_object:
            tid = self.id_for_object[spec]
        if id(spec) in self.tag_for_object:
            tag = self.tag_for_object[id(spec)]
        hyperparams = []
        params = spec.get_params()
        for param in params:
            hp = modeldb_types.HyperParameter(
                param, 
                str(params[param]),
                type(params[param]).__name__,
                sys.float_info.min, 
                sys.float_info.max)
            hyperparams.append(hp)
        ts = modeldb_types.TransformerSpec(tid, spec.__class__.__name__, 
            hyperparams, tag)
        return ts

    def add_dataframe_attr(self):
        """
        Adds the read_csv_sync function, allowing users to automatically
        track dataframe location, and the drop_sync function, allowing users
        to track dropped columns from a dataframe.
        """
        setattr(pd, "read_csv_sync", store_df_path)
        setattr(pd.DataFrame, "drop_sync", drop_columns)

    def enable_sync_functions(self):
        """
        This function extends the scikit classes to implement custom
        *Sync versions of methods. (i.e. fit_sync() for fit())
        Users can easily add more models to this function.
        """
        #Linear Models (transform has been deprecated)
        for class_name in [LogisticRegression, LinearRegression]:
            setattr(class_name, "fit_sync", fit_fn)
            setattr(class_name, "predict_sync", predict_fn)

        #Preprocessing models
        for class_name in [LabelEncoder, OneHotEncoder]:
            setattr(class_name, "fit_sync", fit_fn)
            setattr(class_name, "transform_sync", transform_fn)
            setattr(class_name, "fit_transform_sync", fit_transform_fn)

        #Pipeline model
        for class_name in [Pipeline]:
            setattr(class_name, "fit_sync", fit_fn_pipeline)

        #Grid-Search Cross Validation model
        for class_name in [GridSearchCV]:
            setattr(class_name, "fit_sync", fit_fn_grid_search)

        #Train-test split for cross_validation
        setattr(cross_validation, "train_test_split_sync", train_test_split_fn)<|MERGE_RESOLUTION|>--- conflicted
+++ resolved
@@ -196,7 +196,6 @@
     Syncer.instance.path_for_df[id(df)] = filepath_or_buffer
     return df
 
-<<<<<<< HEAD
 def train_test_split_fn(*arrays, **options):
     """
     Stores the split dataframes.
@@ -222,7 +221,7 @@
     random_split_event = RandomSplitEvent(main_df, weights, random_state, result)
     Syncer.instance.add_to_buffer(random_split_event)
     return split_dfs
-=======
+
 def drop_columns(self, labels, **kwargs):
     """
     Overrides the "drop" function of pandas dataframes
@@ -233,7 +232,6 @@
     Syncer.instance.add_to_buffer(drop_event)
     return dropped_df
 
->>>>>>> 4937ea76
 
 class Syncer(ModelDbSyncerBase.Syncer):
     """
