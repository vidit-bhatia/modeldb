--- conflicted
+++ resolved
@@ -38,60 +38,32 @@
     if y is None:
         models = self.fit(x)
     else:
-<<<<<<< HEAD
-        models = self.fit(X, y)
-    fitEvent = FitEvent(models, self, X)
-    if hasattr(X, 'tag') and X.tag != "":
-        addTagObject(X, X.tag)
-    Syncer.instance.addToBuffer(fitEvent)
-=======
         models = self.fit(x, y)
-        yDf = pd.DataFrame(y)
-        if type(x) is pd.DataFrame:
-            df = x.join(yDf)
-        else:
-            #if x does not have column-names, we cannot perform a join, and
-            #must instead add a new column.
-            df = pd.DataFrame(x)
-            df['outputColumn'] = y
-    #Calls FitEvent in other class and adds to buffer
     fit_event = FitEvent(models, self, df)
     if hasattr(x, 'tag') and x.tag != "":
         add_tag_object(df, x.tag)
     Syncer.instance.add_to_buffer(fit_event)
->>>>>>> 10d68ca9
 
 def predict_fn(self, x):
     """
     Overrides the predict function for models, provided that the predict
     function takes in one argument.
     """
-<<<<<<< HEAD
-    predictArray = self.predict(X)
-    predictDf = pd.DataFrame(predictArray)
+    predict_array = self.predict(x)
+    predict_df = pd.DataFrame(predict_array)
     # Assign names to the predicted columns.
     # This is to ensure there are no merge conflicts when joining.
-    num_pred_cols = predictDf.shape[1]
+    num_pred_cols = predict_df.shape[1]
     pred_col_names = []
     for i in range(0, num_pred_cols):
         pred_col_names.append('pred_'+str(i))
-    predictDf.columns = pred_col_names
-    newDf = X.join(predictDf)
-    predictEvent = TransformEvent(X, newDf, self)
-    Syncer.instance.addToBuffer(predictEvent)
-    return predictArray
-
-def transformFn(self, X):
-=======
-    predict_array = self.predict(x)
-    predict_df = pd.DataFrame(predict_array)
+    predict_df.columns = pred_col_names
     new_df = x.join(predict_df)
     predict_event = TransformEvent(x, new_df, self)
     Syncer.instance.add_to_buffer(predict_event)
     return predict_array
 
 def transform_fn(self, x):
->>>>>>> 10d68ca9
     """
     Overrides the transform function for models, provided that the
     transform function takes in one argument.
