--- conflicted
+++ resolved
@@ -10,14 +10,11 @@
 from sklearn.linear_model import *
 from sklearn.preprocessing import *
 from sklearn.decomposition import *
-<<<<<<< HEAD
 from sklearn.calibration import *
 from sklearn.ensemble import *
 from sklearn.tree import *
-=======
 from sklearn.feature_selection import *
 from sklearn.svm import *
->>>>>>> 69c0672b
 from sklearn.pipeline import Pipeline
 from sklearn.grid_search import GridSearchCV
 from sklearn import cross_validation
