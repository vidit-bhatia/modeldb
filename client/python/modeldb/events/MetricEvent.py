--- conflicted
+++ resolved
@@ -32,13 +32,6 @@
         return me
 
     def associate(self, res, syncer):
-<<<<<<< HEAD
-        #generate identity for storing in dictionary
-        dfImm = id(self.df)
-        syncer.storeObject(dfImm,res.dfId)
-        syncer.storeObject(self.model, res.modelId)
-        syncer.storeObject(self, res.eventId)
-=======
         """
         Stores the server response ids into dictionary.
         """
@@ -46,7 +39,6 @@
         syncer.store_object(df_id, res.dfId)
         syncer.store_object(self.model, res.modelId)
         syncer.store_object(self, res.eventId)
->>>>>>> a6452acb
 
     def sync(self, syncer):
         """
