--- conflicted
+++ resolved
@@ -12,27 +12,6 @@
         self.spec = spec
         self.df = df
 
-<<<<<<< HEAD
-    def makeEvent(self, syncer):
-        self.syncableTransformer = syncer.convertModeltoThrift(self.model)
-        self.modelSpec = syncer.convertSpectoThrift(self.spec)
-        self.syncableDataFrame = syncer.convertDftoThrift(self.df)
-        self.columns = syncer.setColumns(self.df)
-        fe = modeldb_types.FitEvent(self.syncableDataFrame, self.modelSpec, self.syncableTransformer, 
-            self.columns, [], [], syncer.experimentRun.id)
-        return fe
-
-    def associate(self, res, syncer):
-        #generate identity for storing in dictionary
-        dfImm = id(self.df)
-        print self.model
-        # print "hello", self.spec
-        # print self.df
-        syncer.storeObject(dfImm, res.dfId)
-        syncer.storeObject(self.spec, res.specId)
-        syncer.storeObject(self.model, res.modelId)
-        syncer.storeObject(self, res.eventId)
-=======
     def make_event(self, syncer):
         """
         Constructs a thrift FitEvent object with appropriate fields.
@@ -55,7 +34,6 @@
         syncer.store_object(self.spec, res.specId)
         syncer.store_object(self.model, res.modelId)
         syncer.store_object(self, res.eventId)
->>>>>>> a6452acb
 
     def sync(self, syncer):
         """
