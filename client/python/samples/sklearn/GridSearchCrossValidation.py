--- conflicted
+++ resolved
@@ -46,10 +46,7 @@
 print("The model is trained on the full development set.")
 print("The scores are computed on the full evaluation set.")
 
-<<<<<<< HEAD
-SyncableMetrics.computeMetrics(clf, precision_score, X_test, "", "",y_test)
-=======
-SyncableMetrics.compute_metrics(clf, "precision", x_test, "", "",y_test)
->>>>>>> 10d68ca9
+
+SyncableMetrics.computeMetrics(clf, precision_score, x_test, "", "", y_test)
 
 SyncerObj.instance.sync()