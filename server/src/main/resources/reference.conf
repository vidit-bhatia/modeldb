modeldb: {
  db: {
    "user": "",
    "password": "",
    "jdbcUrl": "jdbc:sqlite:modeldb.db",
    "jdbcTestUrl": "jdbc:sqlite:modeldb_test.db",
    "databaseType": "sqlite"
  },
<<<<<<< HEAD
  mongodb: {
    "host" : "localhost",
    "port" : 27017,
    "dbName" : "modeldb_metadata",
    "testDbName" : "modeldb_metadata_test"
=======
  metadataDb: {
    "host" : "localhost",
    "port" : 27017,
    "dbName" : "modeldb_metadata",
    "testDbName" : "modeldb_metadata_test",
    "type" : "mongodb"
>>>>>>> 82ab838e
  },
  thrift: {
    "host": "localhost",
    "port": 6543
  },
  fs: {
    "prefix": "/tmp/"
  }
}<|MERGE_RESOLUTION|>--- conflicted
+++ resolved
@@ -6,20 +6,12 @@
     "jdbcTestUrl": "jdbc:sqlite:modeldb_test.db",
     "databaseType": "sqlite"
   },
-<<<<<<< HEAD
-  mongodb: {
-    "host" : "localhost",
-    "port" : 27017,
-    "dbName" : "modeldb_metadata",
-    "testDbName" : "modeldb_metadata_test"
-=======
   metadataDb: {
     "host" : "localhost",
     "port" : 27017,
     "dbName" : "modeldb_metadata",
     "testDbName" : "modeldb_metadata_test",
     "type" : "mongodb"
->>>>>>> 82ab838e
   },
   thrift: {
     "host": "localhost",
