# Getting Started with ModelDB on spark.ml

## 1. Clone the repo

```git
git clone https://github.com/mitdbg/modeldb
```

## 2. Install dependencies
We assume that you have Java 1.8+ and Spark 2.0 installed.

_Note: ModelDB has been tested with Spark 2.0. It may not be compatible with subsequent versions._

On Mac OSX:

```bash
brew install sqlite
brew install thrift
brew install maven
brew install sbt
brew install node

```

On Linux:

```bash
apt-get update
sudo apt-get install sqlite
sudo apt-get install maven
sudo apt-get install sbt
sudo apt-get install nodejs # may need to symlink node to nodejs. "cd /usr/bin; ln nodejs node"

# install thrift
cd ~
mkdir mdbDependencies
wget
http://mirror.cc.columbia.edu/pub/software/apache/thrift/0.9.3/thrift-0.9.3.tar.gz
tar -xvzf thrift-0.9.3.tar.gz
cd thrift-0.9.3
./configure
make
cd ..
```

## 3. Build

ModelDB is composed of three components: the ModelDB server, the ModelDB client libraries, and the ModelDB frontend.

In the following, **modeldb_dir** refers to the directory into which you have cloned the modeldb repo.

```bash
# build and start the server
cd modeldb_dir/server
./codegen/gen_sqlite.sh
./start_server &

# build spark.ml client library
cd modeldb_dir/client/scala/libs/spark.ml
./build_client.sh

# start the frontend
cd modeldb_dir/frontend
./start_frontend.sh &

```

## 4. Incorporate ModelDB into an ML workflow

First, import the ModelDB client library classes.

```scala
import edu.mit.csail.db.ml.modeldb.client._
import edu.mit.csail.db.ml.modeldb.client.ModelDbSyncer._

```
Next use the ModelDB **sync** functions in your code. For example:

```scala
val data = preprocessingPipeline
      .fitSync(rawData)
      .transformSync(rawData)

val predictions = models.map(_.transformSync(testing))
```

For logging metrics, use the ModelDB metric classes. These are thin wrappers around the spark.ml classes.

_TODO: Simplify code below_

```scala
val metrics = (models zip predictions).map { case (model, prediction) =>
      SyncableMetrics.ComputeMulticlassMetrics(model, prediction, labelCol, predictionCol)
    }
```

At the end of your workflow, be sure to sync all the data with ModelDB.
```scala
ModelDbSyncer.sync()
```
_Run your program._

Be sure to link the client library built above to your code (e.g. by adding to your classpath).

## 5. Explore models!
<<<<<<< HEAD
That's it! Explore the models you built in your workflow at [localhost:3000]().
=======
That's it! Explore the models you built in your workflow at [http://localhost:3000](http://localhost:3000).
>>>>>>> e172484d
<|MERGE_RESOLUTION|>--- conflicted
+++ resolved
@@ -103,8 +103,4 @@
 Be sure to link the client library built above to your code (e.g. by adding to your classpath).
 
 ## 5. Explore models!
-<<<<<<< HEAD
-That's it! Explore the models you built in your workflow at [localhost:3000]().
-=======
-That's it! Explore the models you built in your workflow at [http://localhost:3000](http://localhost:3000).
->>>>>>> e172484d
+That's it! Explore the models you built in your workflow at [http://localhost:3000](http://localhost:3000).